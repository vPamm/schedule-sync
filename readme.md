--- conflicted
+++ resolved
@@ -1,9 +1,6 @@
 A "simple" script that will login to a Microsoft Office account, then redirect to a Kronos schedule, scrape it, then export all the shifts to seperate .ics files to be uploaded to a nextcloud or radicale calendar.
-<<<<<<< HEAD
-=======
 
 Will check if the event already exists before uploading it.
->>>>>>> 0faa7054
 
 Must add your own links and everything.
 
